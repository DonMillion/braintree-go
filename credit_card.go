--- conflicted
+++ resolved
@@ -58,13 +58,12 @@
 	return card.Token
 }
 
-<<<<<<< HEAD
+func (card *CreditCard) IsDefault() bool {
+	return card.Default
+}
+
 func (card *CreditCard) GetImageURL() string {
 	return card.ImageURL
-=======
-func (card *CreditCard) IsDefault() bool {
-	return card.Default
->>>>>>> e4e9c26a
 }
 
 // AllSubscriptions returns all subscriptions for this card, or nil if none present.
