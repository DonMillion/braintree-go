--- conflicted
+++ resolved
@@ -19,13 +19,8 @@
 
 	if addOn.Id != "test_add_on" {
 		t.Fatalf("expected Id to be %s, was %s", "test_add_on", addOn.Id)
-<<<<<<< HEAD
-	} else if addOn.Amount != 10 {
-		t.Fatalf("expected Amount to be %v, was %v", NewDecimal(1000, 2), addOn.Amount)
-=======
 	} else if addOn.Amount.Cmp(NewDecimal(1000, 2)) != 0 {
 		t.Fatalf("expected Amount to be %s, was %s", NewDecimal(1000, 2), addOn.Amount)
->>>>>>> 5226166a
 	} else if addOn.Kind != ModificationKindAddOn {
 		t.Fatalf("expected Kind to be %s, was %s", ModificationKindAddOn, addOn.Kind)
 	} else if addOn.Name != "test_add_on_name" {
