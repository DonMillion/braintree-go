package braintree

import "time"

type Plan struct {
<<<<<<< HEAD
	XMLName               string     `xml:"plan"`
	Id                    string     `xml:"id"`
	MerchantId            string     `xml:"merchant-id"`
	BillingDayOfMonth     string     `xml:"billing-day-of-month"` // int
	BillingFrequency      string     `xml:"billing-frequency"`    // int
	CurrencyISOCode       string     `xml:"currency-iso-code"`
	Description           string     `xml:"description"`
	Name                  string     `xml:"name"`
	NumberOfBillingCycles string     `xml:"number-of-billing-cycles"` // int
	Price                 float64    `xml:"price"`
	TrialDuration         string     `xml:"trial-duration"` // int
	TrialDurationUnit     string     `xml:"trial-duration-unit"`
	TrialPeriod           string     `xml:"trial-period"` // bool
	CreatedAt             *time.Time `xml:"created-at"`
	UpdatedAt             *time.Time `xml:"updated-at"`
=======
	XMLName               string   `xml:"plan"`
	Id                    string   `xml:"id"`
	MerchantId            string   `xml:"merchant-id"`
	BillingDayOfMonth     string   `xml:"billing-day-of-month"` // int
	BillingFrequency      string   `xml:"billing-frequency"`    // int
	CurrencyISOCode       string   `xml:"currency-iso-code"`
	Description           string   `xml:"description"`
	Name                  string   `xml:"name"`
	NumberOfBillingCycles string   `xml:"number-of-billing-cycles"` // int
	Price                 *Decimal `xml:"price"`
	TrialDuration         string   `xml:"trial-duration"` // int
	TrialDurationUnit     string   `xml:"trial-duration-unit"`
	TrialPeriod           string   `xml:"trial-period"` // bool
	CreatedAt             string   `xml:"created-at"`
	UpdatedAt             string   `xml:"updated-at"`
>>>>>>> 5226166a
	// AddOns                []interface{} `xml:"add-ons"`
	// Discounts             []interface{} `xml:"discounts"`
}

// TODO(eaigner): it is suboptimal that we use string instead of int/bool types here,
// but I see no way around this atm to avoid integer parse errors if the field is empty.
//
// If there is a better method, and it can be unmarshalled directly to the correct type
// without errors, this needs to be changed.

type Plans struct {
	XMLName string  `xml:"plans"`
	Plan    []*Plan `xml:"plan"`
}<|MERGE_RESOLUTION|>--- conflicted
+++ resolved
@@ -3,7 +3,6 @@
 import "time"
 
 type Plan struct {
-<<<<<<< HEAD
 	XMLName               string     `xml:"plan"`
 	Id                    string     `xml:"id"`
 	MerchantId            string     `xml:"merchant-id"`
@@ -13,31 +12,12 @@
 	Description           string     `xml:"description"`
 	Name                  string     `xml:"name"`
 	NumberOfBillingCycles string     `xml:"number-of-billing-cycles"` // int
-	Price                 float64    `xml:"price"`
+	Price                 *Decimal   `xml:"price"`
 	TrialDuration         string     `xml:"trial-duration"` // int
 	TrialDurationUnit     string     `xml:"trial-duration-unit"`
 	TrialPeriod           string     `xml:"trial-period"` // bool
 	CreatedAt             *time.Time `xml:"created-at"`
 	UpdatedAt             *time.Time `xml:"updated-at"`
-=======
-	XMLName               string   `xml:"plan"`
-	Id                    string   `xml:"id"`
-	MerchantId            string   `xml:"merchant-id"`
-	BillingDayOfMonth     string   `xml:"billing-day-of-month"` // int
-	BillingFrequency      string   `xml:"billing-frequency"`    // int
-	CurrencyISOCode       string   `xml:"currency-iso-code"`
-	Description           string   `xml:"description"`
-	Name                  string   `xml:"name"`
-	NumberOfBillingCycles string   `xml:"number-of-billing-cycles"` // int
-	Price                 *Decimal `xml:"price"`
-	TrialDuration         string   `xml:"trial-duration"` // int
-	TrialDurationUnit     string   `xml:"trial-duration-unit"`
-	TrialPeriod           string   `xml:"trial-period"` // bool
-	CreatedAt             string   `xml:"created-at"`
-	UpdatedAt             string   `xml:"updated-at"`
->>>>>>> 5226166a
-	// AddOns                []interface{} `xml:"add-ons"`
-	// Discounts             []interface{} `xml:"discounts"`
 }
 
 // TODO(eaigner): it is suboptimal that we use string instead of int/bool types here,
