--- conflicted
+++ resolved
@@ -22,15 +22,9 @@
 	FailureCount            string               `xml:"failure-count,omitempty"`
 	FirstBillingDate        string               `xml:"first-billing-date,omitempty"`
 	MerchantAccountId       string               `xml:"merchant-account-id,omitempty"`
-<<<<<<< HEAD
-	NeverExpires            string               `xml:"never-expires,omitempty"` // bool
+	NeverExpires            *NullBool            `xml:"never-expires,omitempty"`
 	NextBillAmount          *Decimal             `xml:"next-bill-amount,omitempty"`
 	NextBillingPeriodAmount *Decimal             `xml:"next-billing-period-amount,omitempty"`
-=======
-	NeverExpires            *NullBool            `xml:"never-expires,omitempty"`
-	NextBillAmount          float64              `xml:"next-bill-amount,omitempty"`
-	NextBillingPeriodAmount float64              `xml:"next-billing-period-amount,omitempty"`
->>>>>>> 4ee818e5
 	NextBillingDate         string               `xml:"next-billing-date,omitempty"`
 	NumberOfBillingCycles   *NullInt64           `xml:"number-of-billing-cycles,omitempty"`
 	PaidThroughDate         string               `xml:"paid-through-date,omitempty"`
