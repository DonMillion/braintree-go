--- conflicted
+++ resolved
@@ -1,11 +1,8 @@
 package braintree
 
 import (
-<<<<<<< HEAD
 	"net/http"
-=======
 	"reflect"
->>>>>>> bc269a83
 	"testing"
 
 	"github.com/lionelbarrow/braintree-go/testhelpers"
