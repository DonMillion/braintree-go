--- conflicted
+++ resolved
@@ -488,54 +488,6 @@
 	}
 }
 
-<<<<<<< HEAD
-func TestSettleTransaction(t *testing.T) {
-	t.Parallel()
-
-	txn, err := testGateway.Transaction().Create(&Transaction{
-		Type:   "sale",
-		Amount: randomAmount(),
-		CreditCard: &CreditCard{
-			Number:         testCreditCards["visa"].Number,
-			ExpirationDate: "05/14",
-		},
-	})
-	if err != nil {
-		t.Fatal(err)
-	}
-
-	txn, err = testGateway.Transaction().SubmitForSettlement(txn.Id, txn.Amount)
-	if err != nil {
-		t.Fatal(err)
-	}
-
-	prodGateway := Braintree{
-		credentials: newAPIKey(
-			Production,
-			testGateway.credentials.(apiKey).merchantID,
-			testGateway.credentials.(apiKey).publicKey,
-			testGateway.credentials.(apiKey).privateKey,
-		),
-	}
-
-	_, err = prodGateway.Transaction().Settle(txn.Id)
-	if err.Error() != "Operation not allowed in production environment" {
-		t.Log(prodGateway.Environment())
-		t.Fatal(err)
-	}
-
-	txn, err = testGateway.Transaction().Settle(txn.Id)
-	if err != nil {
-		t.Fatal(err)
-	}
-
-	if txn.Status != "settled" {
-		t.Fatal(txn.Status)
-	}
-}
-
-=======
->>>>>>> 0173226b
 func TestTrxPaymentMethodNonce(t *testing.T) {
 	t.Parallel()
 
