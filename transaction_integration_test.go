package braintree

import (
	"math/rand"
	"strconv"
	"testing"
	"time"
)

func randomAmount() *Decimal {
	return NewDecimal(rand.Int63n(10000), 2)
}

func TestTransactionCreateSubmitForSettlementAndVoid(t *testing.T) {
	tx, err := testGateway.Transaction().Create(&Transaction{
		Type:   "sale",
		Amount: NewDecimal(2000, 2),
		CreditCard: &CreditCard{
			Number:         testCreditCards["visa"].Number,
			ExpirationDate: "05/14",
		},
	})

	t.Log(tx)

	if err != nil {
		t.Fatal(err)
	}
	if tx.Id == "" {
		t.Fatal("Received invalid ID on new transaction")
	}
	if tx.Status != "authorized" {
		t.Fatal(tx.Status)
	}

	// Submit for settlement
	ten := NewDecimal(1000, 2)
	tx2, err := testGateway.Transaction().SubmitForSettlement(tx.Id, ten)

	t.Log(tx2)

	if err != nil {
		t.Fatal(err)
	}
	if x := tx2.Status; x != "submitted_for_settlement" {
		t.Fatal(x)
	}
<<<<<<< HEAD
	if amount := tx2.Amount; !reflect.DeepEqual(amount, ten) {
		t.Fatalf("transaction settlement amount (%v) did not equal amount requested (%v)", amount, ten)
=======
	if amount := tx2.Amount; amount.Cmp(ten) != 0 {
		t.Fatalf("transaction settlement amount (%s) did not equal amount requested (%s)", amount, ten)
>>>>>>> 5226166a
	}

	// Void
	tx3, err := testGateway.Transaction().Void(tx2.Id)

	t.Log(tx3)

	if err != nil {
		t.Fatal(err)
	}
	if x := tx3.Status; x != "voided" {
		t.Fatal(x)
	}
}

func TestTransactionSearch(t *testing.T) {
	txg := testGateway.Transaction()
	createTx := func(amount *Decimal, customerName string) error {
		_, err := txg.Create(&Transaction{
			Type:   "sale",
			Amount: amount,
			Customer: &Customer{
				FirstName: customerName,
			},
			CreditCard: &CreditCard{
				Number:         testCreditCards["visa"].Number,
				ExpirationDate: "05/14",
			},
		})
		return err
	}

	ts := strconv.FormatInt(time.Now().Unix(), 10)
	name := "Erik-" + ts

	if err := createTx(randomAmount(), name); err != nil {
		t.Fatal(err)
	}

	if err := createTx(randomAmount(), "Lionel-"+ts); err != nil {
		t.Fatal(err)
	}

	query := new(SearchQuery)
	f := query.AddTextField("customer-first-name")
	f.Is = name

	result, err := txg.Search(query)
	if err != nil {
		t.Fatal(err)
	}

	if len(result.TotalItems) != 1 {
		t.Fatal(result.Transactions)
	}

	tx := result.Transactions[0]
	if x := tx.Customer.FirstName; x != name {
		t.Log(name)
		t.Fatal(x)
	}
}

// This test will fail unless you set up your Braintree sandbox account correctly. See TESTING.md for details.
func TestTransactionCreateWhenGatewayRejected(t *testing.T) {
	_, err := testGateway.Transaction().Create(&Transaction{
		Type:   "sale",
		Amount: NewDecimal(201000, 2),
		CreditCard: &CreditCard{
			Number:         testCreditCards["visa"].Number,
			ExpirationDate: "05/14",
		},
	})
	if err == nil {
		t.Fatal("Did not receive error when creating invalid transaction")
	}
	if err.Error() != "Card Issuer Declined CVV" {
		t.Fatal(err)
	}
}

func TestFindTransaction(t *testing.T) {
	createdTransaction, err := testGateway.Transaction().Create(&Transaction{
		Type:   "sale",
		Amount: randomAmount(),
		CreditCard: &CreditCard{
			Number:         testCreditCards["mastercard"].Number,
			ExpirationDate: "05/14",
		},
	})
	if err != nil {
		t.Fatal(err)
	}

	foundTransaction, err := testGateway.Transaction().Find(createdTransaction.Id)
	if err != nil {
		t.Fatal(err)
	}

	if createdTransaction.Id != foundTransaction.Id {
		t.Fatal("transaction ids do not match")
	}
}

func TestFindNonExistantTransaction(t *testing.T) {
	_, err := testGateway.Transaction().Find("bad_transaction_id")
	if err == nil {
		t.Fatal("Did not receive error when finding an invalid tx ID")
	}
	if err.Error() != "Not Found (404)" {
		t.Fatal(err)
	}
}

func TestAllTransactionFields(t *testing.T) {
	tx := &Transaction{
		Type:    "sale",
		Amount:  randomAmount(),
		OrderId: "my_custom_order",
		CreditCard: &CreditCard{
			Number:         testCreditCards["visa"].Number,
			ExpirationDate: "05/14",
			CVV:            "100",
		},
		Customer: &Customer{
			FirstName: "Lionel",
		},
		BillingAddress: &Address{
			StreetAddress: "1 E Main St",
			Locality:      "Chicago",
			Region:        "IL",
			PostalCode:    "60637",
		},
		ShippingAddress: &Address{
			StreetAddress: "1 E Main St",
			Locality:      "Chicago",
			Region:        "IL",
			PostalCode:    "60637",
		},
		Options: &TransactionOptions{
			SubmitForSettlement:              true,
			StoreInVault:                     true,
			AddBillingAddressToPaymentMethod: true,
			StoreShippingAddressInVault:      true,
		},
	}

	tx2, err := testGateway.Transaction().Create(tx)
	if err != nil {
		t.Fatal(err)
	}

	if tx2.Type != tx.Type {
		t.Fatalf("expected Type to be equal, but %s was not %s", tx2.Type, tx.Type)
	}
<<<<<<< HEAD
	if !reflect.DeepEqual(tx2.Amount, tx.Amount) {
		t.Fatalf("expected Amount to be equal, but %v was not %v", tx2.Amount, tx.Amount)
=======
	if tx2.Amount.Cmp(tx.Amount) != 0 {
		t.Fatalf("expected Amount to be equal, but %s was not %s", tx2.Amount, tx.Amount)
>>>>>>> 5226166a
	}
	if tx2.OrderId != tx.OrderId {
		t.Fatalf("expected OrderId to be equal, but %s was not %s", tx2.OrderId, tx.OrderId)
	}
	if tx2.Customer.FirstName != tx.Customer.FirstName {
		t.Fatalf("expected Customer.FirstName to be equal, but %s was not %s", tx2.Customer.FirstName, tx.Customer.FirstName)
	}
	if tx2.BillingAddress.StreetAddress != tx.BillingAddress.StreetAddress {
		t.Fatalf("expected BillingAddress.StreetAddress to be equal, but %s was not %s", tx2.BillingAddress.StreetAddress, tx.BillingAddress.StreetAddress)
	}
	if tx2.BillingAddress.Locality != tx.BillingAddress.Locality {
		t.Fatalf("expected BillingAddress.Locality to be equal, but %s was not %s", tx2.BillingAddress.Locality, tx.BillingAddress.Locality)
	}
	if tx2.BillingAddress.Region != tx.BillingAddress.Region {
		t.Fatalf("expected BillingAddress.Region to be equal, but %s was not %s", tx2.BillingAddress.Region, tx.BillingAddress.Region)
	}
	if tx2.BillingAddress.PostalCode != tx.BillingAddress.PostalCode {
		t.Fatalf("expected BillingAddress.PostalCode to be equal, but %s was not %s", tx2.BillingAddress.PostalCode, tx.BillingAddress.PostalCode)
	}
	if tx2.ShippingAddress.StreetAddress != tx.ShippingAddress.StreetAddress {
		t.Fatalf("expected ShippingAddress.StreetAddress to be equal, but %s was not %s", tx2.ShippingAddress.StreetAddress, tx.ShippingAddress.StreetAddress)
	}
	if tx2.ShippingAddress.Locality != tx.ShippingAddress.Locality {
		t.Fatalf("expected ShippingAddress.Locality to be equal, but %s was not %s", tx2.ShippingAddress.Locality, tx.ShippingAddress.Locality)
	}
	if tx2.ShippingAddress.Region != tx.ShippingAddress.Region {
		t.Fatalf("expected ShippingAddress.Region to be equal, but %s was not %s", tx2.ShippingAddress.Region, tx.ShippingAddress.Region)
	}
	if tx2.ShippingAddress.PostalCode != tx.ShippingAddress.PostalCode {
		t.Fatalf("expected ShippingAddress.PostalCode to be equal, but %s was not %s", tx2.ShippingAddress.PostalCode, tx.ShippingAddress.PostalCode)
	}
	if tx2.CreditCard.Token == "" {
		t.Fatalf("expected CreditCard.Token to be equal, but %s was not %s", tx2.CreditCard.Token, tx.CreditCard.Token)
	}
	if tx2.Customer.Id == "" {
		t.Fatalf("expected Customer.Id to be equal, but %s was not %s", tx2.Customer.Id, tx.Customer.Id)
	}
	if tx2.Status != "submitted_for_settlement" {
		t.Fatalf("expected tx2.Status to be %s, but got %s", "submitted_for_settlement", tx2.Status)
	}
}

// This test will only pass on Travis. See TESTING.md for more details.
func TestTransactionDisbursementDetails(t *testing.T) {
	txn, err := testGateway.Transaction().Find("dskdmb")
	if err != nil {
		t.Fatal(err)
	}

	if txn.DisbursementDetails.DisbursementDate != "2013-06-27" {
		t.Fatalf("expected disbursement date to be %s, was %s", "2013-06-27", txn.DisbursementDetails.DisbursementDate)
	}
	if txn.DisbursementDetails.SettlementAmount.Cmp(NewDecimal(10000, 2)) != 0 {
		t.Fatalf("expected settlement amount to be %s, was %s", NewDecimal(10000, 2), txn.DisbursementDetails.SettlementAmount)
	}
	if txn.DisbursementDetails.SettlementCurrencyIsoCode != "USD" {
		t.Fatalf("expected settlement currency code to be %s, was %s", "USD", txn.DisbursementDetails.SettlementCurrencyIsoCode)
	}
	if txn.DisbursementDetails.SettlementCurrencyExchangeRate.Cmp(NewDecimal(100, 2)) != 0 {
		t.Fatalf("expected settlement currency exchange rate to be %s, was %s", NewDecimal(100, 2), txn.DisbursementDetails.SettlementCurrencyExchangeRate)
	}
	if txn.DisbursementDetails.FundsHeld == "true" {
		t.Fatalf("expected funds held to be %s, was %s", "true", txn.DisbursementDetails.FundsHeld)
	}
	if txn.DisbursementDetails.Success != "true" {
		t.Fatalf("expected success to be %s, was %s", "true", txn.DisbursementDetails.Success)
	}
}

func TestTransactionCreateFromPaymentMethodCode(t *testing.T) {
	customer, err := testGateway.Customer().Create(&Customer{
		CreditCard: &CreditCard{
			Number:         testCreditCards["discover"].Number,
			ExpirationDate: "05/14",
		},
	})
	if err != nil {
		t.Fatal(err)
	}
	if customer.CreditCards.CreditCard[0].Token == "" {
		t.Fatal("invalid token")
	}

	tx, err := testGateway.Transaction().Create(&Transaction{
		Type:               "sale",
		CustomerID:         customer.Id,
		Amount:             randomAmount(),
		PaymentMethodToken: customer.CreditCards.CreditCard[0].Token,
	})

	if err != nil {
		t.Fatal(err)
	}
	if tx.Id == "" {
		t.Fatal("invalid tx id")
	}
}

func TestSettleTransaction(t *testing.T) {
	old_environment := testGateway.Environment

	txn, err := testGateway.Transaction().Create(&Transaction{
		Type:   "sale",
		Amount: randomAmount(),
		CreditCard: &CreditCard{
			Number:         testCreditCards["visa"].Number,
			ExpirationDate: "05/14",
		},
	})
	if err != nil {
		t.Fatal(err)
	}

	txn, err = testGateway.Transaction().SubmitForSettlement(txn.Id, txn.Amount)
	if err != nil {
		t.Fatal(err)
	}

	testGateway.Environment = Production

	_, err = testGateway.Transaction().Settle(txn.Id)
	if err.Error() != "Operation not allowed in production environment" {
		t.Log(testGateway.Environment)
		t.Fatal(err)
	}

	testGateway.Environment = old_environment

	txn, err = testGateway.Transaction().Settle(txn.Id)
	if err != nil {
		t.Fatal(err)
	}

	if txn.Status != "settled" {
		t.Fatal(txn.Status)
	}
}

func TestTrxPaymentMethodNonce(t *testing.T) {
	txn, err := testGateway.Transaction().Create(&Transaction{
		Type:               "sale",
		Amount:             randomAmount(),
		PaymentMethodNonce: "fake-apple-pay-mastercard-nonce",
	})
	if err != nil {
		t.Fatal(err)
	}

	txn, err = testGateway.Transaction().SubmitForSettlement(txn.Id, txn.Amount)
	if err != nil {
		t.Fatal(err)
	}
}<|MERGE_RESOLUTION|>--- conflicted
+++ resolved
@@ -45,13 +45,8 @@
 	if x := tx2.Status; x != "submitted_for_settlement" {
 		t.Fatal(x)
 	}
-<<<<<<< HEAD
-	if amount := tx2.Amount; !reflect.DeepEqual(amount, ten) {
-		t.Fatalf("transaction settlement amount (%v) did not equal amount requested (%v)", amount, ten)
-=======
 	if amount := tx2.Amount; amount.Cmp(ten) != 0 {
 		t.Fatalf("transaction settlement amount (%s) did not equal amount requested (%s)", amount, ten)
->>>>>>> 5226166a
 	}
 
 	// Void
@@ -207,13 +202,8 @@
 	if tx2.Type != tx.Type {
 		t.Fatalf("expected Type to be equal, but %s was not %s", tx2.Type, tx.Type)
 	}
-<<<<<<< HEAD
-	if !reflect.DeepEqual(tx2.Amount, tx.Amount) {
-		t.Fatalf("expected Amount to be equal, but %v was not %v", tx2.Amount, tx.Amount)
-=======
 	if tx2.Amount.Cmp(tx.Amount) != 0 {
 		t.Fatalf("expected Amount to be equal, but %s was not %s", tx2.Amount, tx.Amount)
->>>>>>> 5226166a
 	}
 	if tx2.OrderId != tx.OrderId {
 		t.Fatalf("expected OrderId to be equal, but %s was not %s", tx2.OrderId, tx.OrderId)
