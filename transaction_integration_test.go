package braintree

import (
	"math/rand"
	"strconv"
	"testing"
	"time"
)

func randomAmount() *Decimal {
	return NewDecimal(rand.Int63n(10000), 2)
}

func TestTransactionCreateSubmitForSettlementAndVoid(t *testing.T) {
	tx, err := testGateway.Transaction().Create(&Transaction{
		Type:   "sale",
		Amount: NewDecimal(2000, 2),
		CreditCard: &CreditCard{
			Number:         testCreditCards["visa"].Number,
			ExpirationDate: "05/14",
		},
	})

	t.Log(tx)

	if err != nil {
		t.Fatal(err)
	}
	if tx.Id == "" {
		t.Fatal("Received invalid ID on new transaction")
	}
	if tx.Status != "authorized" {
		t.Fatal(tx.Status)
	}

	// Submit for settlement
	ten := NewDecimal(1000, 2)
	tx2, err := testGateway.Transaction().SubmitForSettlement(tx.Id, ten)

	t.Log(tx2)

	if err != nil {
		t.Fatal(err)
	}
	if x := tx2.Status; x != "submitted_for_settlement" {
		t.Fatal(x)
	}
	if amount := tx2.Amount; amount.Cmp(ten) != 0 {
		t.Fatalf("transaction settlement amount (%s) did not equal amount requested (%s)", amount, ten)
	}

	// Void
	tx3, err := testGateway.Transaction().Void(tx2.Id)

	t.Log(tx3)

	if err != nil {
		t.Fatal(err)
	}
	if x := tx3.Status; x != "voided" {
		t.Fatal(x)
	}
}

func TestTransactionSearch(t *testing.T) {
	txg := testGateway.Transaction()
	createTx := func(amount *Decimal, customerName string) error {
		_, err := txg.Create(&Transaction{
			Type:   "sale",
			Amount: amount,
			Customer: &Customer{
				FirstName: customerName,
			},
			CreditCard: &CreditCard{
				Number:         testCreditCards["visa"].Number,
				ExpirationDate: "05/14",
			},
		})
		return err
	}

	ts := strconv.FormatInt(time.Now().Unix(), 10)
	name := "Erik-" + ts

	if err := createTx(randomAmount(), name); err != nil {
		t.Fatal(err)
	}

	if err := createTx(randomAmount(), "Lionel-"+ts); err != nil {
		t.Fatal(err)
	}

	query := new(SearchQuery)
	f := query.AddTextField("customer-first-name")
	f.Is = name

	result, err := txg.Search(query)
	if err != nil {
		t.Fatal(err)
	}

	if len(result.TotalItems) != 1 {
		t.Fatal(result.Transactions)
	}

	tx := result.Transactions[0]
	if x := tx.Customer.FirstName; x != name {
		t.Log(name)
		t.Fatal(x)
	}
}

// This test will fail unless you set up your Braintree sandbox account correctly. See TESTING.md for details.
func TestTransactionCreateWhenGatewayRejected(t *testing.T) {
	_, err := testGateway.Transaction().Create(&Transaction{
		Type:   "sale",
		Amount: NewDecimal(201000, 2),
		CreditCard: &CreditCard{
			Number:         testCreditCards["visa"].Number,
			ExpirationDate: "05/14",
		},
	})
	if err == nil {
		t.Fatal("Did not receive error when creating invalid transaction")
	}
	if err.Error() != "Card Issuer Declined CVV" {
		t.Fatal(err)
	}
}

func TestFindTransaction(t *testing.T) {
	createdTransaction, err := testGateway.Transaction().Create(&Transaction{
		Type:   "sale",
		Amount: randomAmount(),
		CreditCard: &CreditCard{
			Number:         testCreditCards["mastercard"].Number,
			ExpirationDate: "05/14",
		},
	})
	if err != nil {
		t.Fatal(err)
	}

	foundTransaction, err := testGateway.Transaction().Find(createdTransaction.Id)
	if err != nil {
		t.Fatal(err)
	}

	if createdTransaction.Id != foundTransaction.Id {
		t.Fatal("transaction ids do not match")
	}
}

func TestFindNonExistantTransaction(t *testing.T) {
	_, err := testGateway.Transaction().Find("bad_transaction_id")
	if err == nil {
		t.Fatal("Did not receive error when finding an invalid tx ID")
	}
	if err.Error() != "Not Found (404)" {
		t.Fatal(err)
	}
}

func TestAllTransactionFields(t *testing.T) {
	tx := &Transaction{
		Type:    "sale",
		Amount:  randomAmount(),
		OrderId: "my_custom_order",
		CreditCard: &CreditCard{
			Number:         testCreditCards["visa"].Number,
			ExpirationDate: "05/14",
			CVV:            "100",
		},
		Customer: &Customer{
			FirstName: "Lionel",
		},
		BillingAddress: &Address{
			StreetAddress: "1 E Main St",
			Locality:      "Chicago",
			Region:        "IL",
			PostalCode:    "60637",
		},
		ShippingAddress: &Address{
			StreetAddress: "1 E Main St",
			Locality:      "Chicago",
			Region:        "IL",
			PostalCode:    "60637",
		},
		Options: &TransactionOptions{
			SubmitForSettlement:              true,
			StoreInVault:                     true,
			AddBillingAddressToPaymentMethod: true,
			StoreShippingAddressInVault:      true,
		},
	}

	tx2, err := testGateway.Transaction().Create(tx)
	if err != nil {
		t.Fatal(err)
	}

	if tx2.Type != tx.Type {
		t.Fatalf("expected Type to be equal, but %s was not %s", tx2.Type, tx.Type)
	}
<<<<<<< HEAD
	if tx2.Amount.Cmp(tx.Amount) != 0 {
		t.Fail()
=======
	if !reflect.DeepEqual(tx2.Amount, tx.Amount) {
		t.Fatalf("expected Amount to be equal, but %s was not %s", tx2.Amount, tx.Amount)
>>>>>>> e293ae68
	}
	if tx2.OrderId != tx.OrderId {
		t.Fatalf("expected OrderId to be equal, but %s was not %s", tx2.OrderId, tx.OrderId)
	}
	if tx2.Customer.FirstName != tx.Customer.FirstName {
		t.Fatalf("expected Customer.FirstName to be equal, but %s was not %s", tx2.Customer.FirstName, tx.Customer.FirstName)
	}
	if tx2.BillingAddress.StreetAddress != tx.BillingAddress.StreetAddress {
		t.Fatalf("expected BillingAddress.StreetAddress to be equal, but %s was not %s", tx2.BillingAddress.StreetAddress, tx.BillingAddress.StreetAddress)
	}
	if tx2.BillingAddress.Locality != tx.BillingAddress.Locality {
		t.Fatalf("expected BillingAddress.Locality to be equal, but %s was not %s", tx2.BillingAddress.Locality, tx.BillingAddress.Locality)
	}
	if tx2.BillingAddress.Region != tx.BillingAddress.Region {
		t.Fatalf("expected BillingAddress.Region to be equal, but %s was not %s", tx2.BillingAddress.Region, tx.BillingAddress.Region)
	}
	if tx2.BillingAddress.PostalCode != tx.BillingAddress.PostalCode {
		t.Fatalf("expected BillingAddress.PostalCode to be equal, but %s was not %s", tx2.BillingAddress.PostalCode, tx.BillingAddress.PostalCode)
	}
	if tx2.ShippingAddress.StreetAddress != tx.ShippingAddress.StreetAddress {
		t.Fatalf("expected ShippingAddress.StreetAddress to be equal, but %s was not %s", tx2.ShippingAddress.StreetAddress, tx.ShippingAddress.StreetAddress)
	}
	if tx2.ShippingAddress.Locality != tx.ShippingAddress.Locality {
		t.Fatalf("expected ShippingAddress.Locality to be equal, but %s was not %s", tx2.ShippingAddress.Locality, tx.ShippingAddress.Locality)
	}
	if tx2.ShippingAddress.Region != tx.ShippingAddress.Region {
		t.Fatalf("expected ShippingAddress.Region to be equal, but %s was not %s", tx2.ShippingAddress.Region, tx.ShippingAddress.Region)
	}
	if tx2.ShippingAddress.PostalCode != tx.ShippingAddress.PostalCode {
		t.Fatalf("expected ShippingAddress.PostalCode to be equal, but %s was not %s", tx2.ShippingAddress.PostalCode, tx.ShippingAddress.PostalCode)
	}
	if tx2.CreditCard.Token == "" {
		t.Fatalf("expected CreditCard.Token to be equal, but %s was not %s", tx2.CreditCard.Token, tx.CreditCard.Token)
	}
	if tx2.Customer.Id == "" {
		t.Fatalf("expected Customer.Id to be equal, but %s was not %s", tx2.Customer.Id, tx.Customer.Id)
	}
	if tx2.Status != "submitted_for_settlement" {
		t.Fatalf("expected tx2.Status to be %s, but got %s", "submitted_for_settlement", tx2.Status)
	}
}

// This test will only pass on Travis. See TESTING.md for more details.
func TestTransactionDisbursementDetails(t *testing.T) {
	txn, err := testGateway.Transaction().Find("dskdmb")
	if err != nil {
		t.Fatal(err)
	}

	if txn.DisbursementDetails.DisbursementDate != "2013-06-27" {
		t.Fatalf("expected disbursement date to be %s, was %s", "2013-06-27", txn.DisbursementDetails.DisbursementDate)
	}
	if txn.DisbursementDetails.SettlementAmount.Cmp(NewDecimal(10000, 2)) != 0 {
		t.Fatalf("expected settlement amount to be %s, was %s", NewDecimal(10000, 2), txn.DisbursementDetails.SettlementAmount)
	}
	if txn.DisbursementDetails.SettlementCurrencyIsoCode != "USD" {
		t.Fatalf("expected settlement currency code to be %s, was %s", "USD", txn.DisbursementDetails.SettlementCurrencyIsoCode)
	}
	if txn.DisbursementDetails.SettlementCurrencyExchangeRate.Cmp(NewDecimal(100, 2)) != 0 {
		t.Fatalf("expected settlement currency exchange rate to be %s, was %s", NewDecimal(100, 2), txn.DisbursementDetails.SettlementCurrencyExchangeRate)
	}
	if txn.DisbursementDetails.FundsHeld == "true" {
		t.Fatalf("expected funds held to be %s, was %s", "true", txn.DisbursementDetails.FundsHeld)
	}
	if txn.DisbursementDetails.Success != "true" {
		t.Fatalf("expected success to be %s, was %s", "true", txn.DisbursementDetails.Success)
	}
}

func TestTransactionCreateFromPaymentMethodCode(t *testing.T) {
	customer, err := testGateway.Customer().Create(&Customer{
		CreditCard: &CreditCard{
			Number:         testCreditCards["discover"].Number,
			ExpirationDate: "05/14",
		},
	})
	if err != nil {
		t.Fatal(err)
	}
	if customer.CreditCards.CreditCard[0].Token == "" {
		t.Fatal("invalid token")
	}

	tx, err := testGateway.Transaction().Create(&Transaction{
		Type:               "sale",
		CustomerID:         customer.Id,
		Amount:             randomAmount(),
		PaymentMethodToken: customer.CreditCards.CreditCard[0].Token,
	})

	if err != nil {
		t.Fatal(err)
	}
	if tx.Id == "" {
		t.Fatal("invalid tx id")
	}
}

func TestSettleTransaction(t *testing.T) {
	old_environment := testGateway.Environment

	txn, err := testGateway.Transaction().Create(&Transaction{
		Type:   "sale",
		Amount: randomAmount(),
		CreditCard: &CreditCard{
			Number:         testCreditCards["visa"].Number,
			ExpirationDate: "05/14",
		},
	})
	if err != nil {
		t.Fatal(err)
	}

	txn, err = testGateway.Transaction().SubmitForSettlement(txn.Id, txn.Amount)
	if err != nil {
		t.Fatal(err)
	}

	testGateway.Environment = Production

	_, err = testGateway.Transaction().Settle(txn.Id)
	if err.Error() != "Operation not allowed in production environment" {
		t.Log(testGateway.Environment)
		t.Fatal(err)
	}

	testGateway.Environment = old_environment

	txn, err = testGateway.Transaction().Settle(txn.Id)
	if err != nil {
		t.Fatal(err)
	}

	if txn.Status != "settled" {
		t.Fatal(txn.Status)
	}
}<|MERGE_RESOLUTION|>--- conflicted
+++ resolved
@@ -202,13 +202,8 @@
 	if tx2.Type != tx.Type {
 		t.Fatalf("expected Type to be equal, but %s was not %s", tx2.Type, tx.Type)
 	}
-<<<<<<< HEAD
 	if tx2.Amount.Cmp(tx.Amount) != 0 {
-		t.Fail()
-=======
-	if !reflect.DeepEqual(tx2.Amount, tx.Amount) {
 		t.Fatalf("expected Amount to be equal, but %s was not %s", tx2.Amount, tx.Amount)
->>>>>>> e293ae68
 	}
 	if tx2.OrderId != tx.OrderId {
 		t.Fatalf("expected OrderId to be equal, but %s was not %s", tx2.OrderId, tx.OrderId)
