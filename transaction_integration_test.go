--- conflicted
+++ resolved
@@ -253,10 +253,9 @@
 	if tx2.Status != "submitted_for_settlement" {
 		t.Fatalf("expected tx2.Status to be %s, but got %s", "submitted_for_settlement", tx2.Status)
 	}
-<<<<<<< HEAD
 	if tx2.PaymentInstrumentType != "credit_card" {
 		t.Fatalf("expected tx2.PaymentInstrumentType to be %s, but got %s", "credit_card", tx2.PaymentInstrumentType)
-=======
+	}
 	if tx2.AdditionalProcessorResponse != "" {
 		t.Fatalf("expected tx2.AdditionalProcessorResponse to be empty, but got %s", tx2.AdditionalProcessorResponse)
 	}
@@ -268,7 +267,6 @@
 	}
 	if tx2.RiskData.Decision != "Approve" {
 		t.Fatalf("expected tx2.RiskData.Decision to be Approve, but got %s", tx2.RiskData.Decision)
->>>>>>> 7d43cb6a
 	}
 }
 
