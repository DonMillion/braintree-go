package braintree

import (
	"math/rand"
	"strconv"
	"testing"
	"time"
)

func randomAmount() *Decimal {
	return NewDecimal(rand.Int63n(10000), 2)
}

func TestTransactionCreateSubmitForSettlementAndVoid(t *testing.T) {
	tx, err := testGateway.Transaction().Create(&Transaction{
		Type:   "sale",
		Amount: NewDecimal(2000, 2),
		CreditCard: &CreditCard{
			Number:         testCreditCards["visa"].Number,
			ExpirationDate: "05/14",
		},
	})

	t.Log(tx)

	if err != nil {
		t.Fatal(err)
	}
	if tx.Id == "" {
		t.Fatal("Received invalid ID on new transaction")
	}
	if tx.Status != "authorized" {
		t.Fatal(tx.Status)
	}

	// Submit for settlement
	ten := NewDecimal(1000, 2)
	tx2, err := testGateway.Transaction().SubmitForSettlement(tx.Id, ten)

	t.Log(tx2)

	if err != nil {
		t.Fatal(err)
	}
	if x := tx2.Status; x != "submitted_for_settlement" {
		t.Fatal(x)
	}
	if amount := tx2.Amount; amount.Cmp(ten) != 0 {
		t.Fatalf("transaction settlement amount (%s) did not equal amount requested (%s)", amount, ten)
	}

	// Void
	tx3, err := testGateway.Transaction().Void(tx2.Id)

	t.Log(tx3)

	if err != nil {
		t.Fatal(err)
	}
	if x := tx3.Status; x != "voided" {
		t.Fatal(x)
	}
}

func TestTransactionSearch(t *testing.T) {
	txg := testGateway.Transaction()
	createTx := func(amount *Decimal, customerName string) error {
		_, err := txg.Create(&Transaction{
			Type:   "sale",
			Amount: amount,
			Customer: &Customer{
				FirstName: customerName,
			},
			CreditCard: &CreditCard{
				Number:         testCreditCards["visa"].Number,
				ExpirationDate: "05/14",
			},
		})
		return err
	}

	ts := strconv.FormatInt(time.Now().Unix(), 10)
	name := "Erik-" + ts

	if err := createTx(randomAmount(), name); err != nil {
		t.Fatal(err)
	}

	if err := createTx(randomAmount(), "Lionel-"+ts); err != nil {
		t.Fatal(err)
	}

	query := new(SearchQuery)
	f := query.AddTextField("customer-first-name")
	f.Is = name

	result, err := txg.Search(query)
	if err != nil {
		t.Fatal(err)
	}

	if !result.TotalItems.Valid || result.TotalItems.Int64 != 1 {
		t.Fatal(result.Transactions)
	}

	tx := result.Transactions[0]
	if x := tx.Customer.FirstName; x != name {
		t.Log(name)
		t.Fatal(x)
	}
}

// This test will fail unless you set up your Braintree sandbox account correctly. See TESTING.md for details.
func TestTransactionCreateWhenGatewayRejected(t *testing.T) {
	_, err := testGateway.Transaction().Create(&Transaction{
		Type:   "sale",
		Amount: NewDecimal(201000, 2),
		CreditCard: &CreditCard{
			Number:         testCreditCards["visa"].Number,
			ExpirationDate: "05/14",
		},
	})
	if err == nil {
		t.Fatal("Did not receive error when creating invalid transaction")
	}
	if err.Error() != "Card Issuer Declined CVV" {
		t.Fatal(err)
	}
}

func TestFindTransaction(t *testing.T) {
	createdTransaction, err := testGateway.Transaction().Create(&Transaction{
		Type:   "sale",
		Amount: randomAmount(),
		CreditCard: &CreditCard{
			Number:         testCreditCards["mastercard"].Number,
			ExpirationDate: "05/14",
		},
	})
	if err != nil {
		t.Fatal(err)
	}

	foundTransaction, err := testGateway.Transaction().Find(createdTransaction.Id)
	if err != nil {
		t.Fatal(err)
	}

	if createdTransaction.Id != foundTransaction.Id {
		t.Fatal("transaction ids do not match")
	}
}

func TestFindNonExistantTransaction(t *testing.T) {
	_, err := testGateway.Transaction().Find("bad_transaction_id")
	if err == nil {
		t.Fatal("Did not receive error when finding an invalid tx ID")
	}
	if err.Error() != "Not Found (404)" {
		t.Fatal(err)
	}
}

func TestAllTransactionFields(t *testing.T) {
	tx := &Transaction{
		Type:    "sale",
		Amount:  randomAmount(),
		OrderId: "my_custom_order",
		CreditCard: &CreditCard{
			Number:         testCreditCards["visa"].Number,
			ExpirationDate: "05/14",
			CVV:            "100",
		},
		Customer: &Customer{
			FirstName: "Lionel",
		},
		BillingAddress: &Address{
			StreetAddress: "1 E Main St",
			Locality:      "Chicago",
			Region:        "IL",
			PostalCode:    "60637",
		},
		ShippingAddress: &Address{
			StreetAddress: "1 E Main St",
			Locality:      "Chicago",
			Region:        "IL",
			PostalCode:    "60637",
		},
		Options: &TransactionOptions{
			SubmitForSettlement:              true,
			StoreInVault:                     true,
			AddBillingAddressToPaymentMethod: true,
			StoreShippingAddressInVault:      true,
		},
	}

	tx2, err := testGateway.Transaction().Create(tx)
	if err != nil {
		t.Fatal(err)
	}

	if tx2.Type != tx.Type {
		t.Fatalf("expected Type to be equal, but %s was not %s", tx2.Type, tx.Type)
	}
	if tx2.Amount.Cmp(tx.Amount) != 0 {
		t.Fatalf("expected Amount to be equal, but %s was not %s", tx2.Amount, tx.Amount)
	}
	if tx2.OrderId != tx.OrderId {
		t.Fatalf("expected OrderId to be equal, but %s was not %s", tx2.OrderId, tx.OrderId)
	}
	if tx2.Customer.FirstName != tx.Customer.FirstName {
		t.Fatalf("expected Customer.FirstName to be equal, but %s was not %s", tx2.Customer.FirstName, tx.Customer.FirstName)
	}
	if tx2.BillingAddress.StreetAddress != tx.BillingAddress.StreetAddress {
		t.Fatalf("expected BillingAddress.StreetAddress to be equal, but %s was not %s", tx2.BillingAddress.StreetAddress, tx.BillingAddress.StreetAddress)
	}
	if tx2.BillingAddress.Locality != tx.BillingAddress.Locality {
		t.Fatalf("expected BillingAddress.Locality to be equal, but %s was not %s", tx2.BillingAddress.Locality, tx.BillingAddress.Locality)
	}
	if tx2.BillingAddress.Region != tx.BillingAddress.Region {
		t.Fatalf("expected BillingAddress.Region to be equal, but %s was not %s", tx2.BillingAddress.Region, tx.BillingAddress.Region)
	}
	if tx2.BillingAddress.PostalCode != tx.BillingAddress.PostalCode {
		t.Fatalf("expected BillingAddress.PostalCode to be equal, but %s was not %s", tx2.BillingAddress.PostalCode, tx.BillingAddress.PostalCode)
	}
	if tx2.ShippingAddress.StreetAddress != tx.ShippingAddress.StreetAddress {
		t.Fatalf("expected ShippingAddress.StreetAddress to be equal, but %s was not %s", tx2.ShippingAddress.StreetAddress, tx.ShippingAddress.StreetAddress)
	}
	if tx2.ShippingAddress.Locality != tx.ShippingAddress.Locality {
		t.Fatalf("expected ShippingAddress.Locality to be equal, but %s was not %s", tx2.ShippingAddress.Locality, tx.ShippingAddress.Locality)
	}
	if tx2.ShippingAddress.Region != tx.ShippingAddress.Region {
		t.Fatalf("expected ShippingAddress.Region to be equal, but %s was not %s", tx2.ShippingAddress.Region, tx.ShippingAddress.Region)
	}
	if tx2.ShippingAddress.PostalCode != tx.ShippingAddress.PostalCode {
		t.Fatalf("expected ShippingAddress.PostalCode to be equal, but %s was not %s", tx2.ShippingAddress.PostalCode, tx.ShippingAddress.PostalCode)
	}
	if tx2.CreditCard.Token == "" {
		t.Fatalf("expected CreditCard.Token to be equal, but %s was not %s", tx2.CreditCard.Token, tx.CreditCard.Token)
	}
	if tx2.Customer.Id == "" {
		t.Fatalf("expected Customer.Id to be equal, but %s was not %s", tx2.Customer.Id, tx.Customer.Id)
	}
	if tx2.Status != "submitted_for_settlement" {
		t.Fatalf("expected tx2.Status to be %s, but got %s", "submitted_for_settlement", tx2.Status)
	}
}

// This test will only pass on Travis. See TESTING.md for more details.
func TestTransactionDisbursementDetails(t *testing.T) {
	txn, err := testGateway.Transaction().Find("dskdmb")
	if err != nil {
		t.Fatal(err)
	}

	if txn.DisbursementDetails.DisbursementDate != "2013-06-27" {
<<<<<<< HEAD
		t.Fatalf("expected disbursement date to be %s, was %s", "2013-06-27", txn.DisbursementDetails.DisbursementDate)
	}
	if txn.DisbursementDetails.SettlementAmount.Cmp(NewDecimal(10000, 2)) != 0 {
		t.Fatalf("expected settlement amount to be %s, was %s", NewDecimal(10000, 2), txn.DisbursementDetails.SettlementAmount)
	}
	if txn.DisbursementDetails.SettlementCurrencyIsoCode != "USD" {
		t.Fatalf("expected settlement currency code to be %s, was %s", "USD", txn.DisbursementDetails.SettlementCurrencyIsoCode)
	}
	if txn.DisbursementDetails.SettlementCurrencyExchangeRate.Cmp(NewDecimal(100, 2)) != 0 {
		t.Fatalf("expected settlement currency exchange rate to be %s, was %s", NewDecimal(100, 2), txn.DisbursementDetails.SettlementCurrencyExchangeRate)
	}
	if txn.DisbursementDetails.FundsHeld == "true" {
		t.Fatalf("expected funds held to be %s, was %s", "true", txn.DisbursementDetails.FundsHeld)
	}
	if txn.DisbursementDetails.Success != "true" {
		t.Fatalf("expected success to be %s, was %s", "true", txn.DisbursementDetails.Success)
=======
		t.Error("disbursement doesn't match")
	}
	if !txn.DisbursementDetails.SettlementAmount.Valid || math.Abs(txn.DisbursementDetails.SettlementAmount.Float64-100.00) > 0.00001 {
		t.Error("settlement amount doesn't match")
	}
	if txn.DisbursementDetails.SettlementCurrencyIsoCode != "USD" {
		t.Error("currency iso code doesn't match")
	}
	if !txn.DisbursementDetails.SettlementCurrencyExchangeRate.Valid || math.Abs(txn.DisbursementDetails.SettlementCurrencyExchangeRate.Float64-1) > 0.00001 {
		t.Error("currency exchange rate doesn't match")
	}
	if !txn.DisbursementDetails.FundsHeld.Valid || txn.DisbursementDetails.FundsHeld.Bool {
		t.Error("funds held doesn't match")
	}
	if !txn.DisbursementDetails.Success.Valid || !txn.DisbursementDetails.Success.Bool {
		t.Error("success doesn't match")
>>>>>>> 4ee818e5
	}
}

func TestTransactionCreateFromPaymentMethodCode(t *testing.T) {
	customer, err := testGateway.Customer().Create(&Customer{
		CreditCard: &CreditCard{
			Number:         testCreditCards["discover"].Number,
			ExpirationDate: "05/14",
		},
	})
	if err != nil {
		t.Fatal(err)
	}
	if customer.CreditCards.CreditCard[0].Token == "" {
		t.Fatal("invalid token")
	}

	tx, err := testGateway.Transaction().Create(&Transaction{
		Type:               "sale",
		CustomerID:         customer.Id,
		Amount:             randomAmount(),
		PaymentMethodToken: customer.CreditCards.CreditCard[0].Token,
	})

	if err != nil {
		t.Fatal(err)
	}
	if tx.Id == "" {
		t.Fatal("invalid tx id")
	}
}

func TestSettleTransaction(t *testing.T) {
	old_environment := testGateway.Environment

	txn, err := testGateway.Transaction().Create(&Transaction{
		Type:   "sale",
		Amount: randomAmount(),
		CreditCard: &CreditCard{
			Number:         testCreditCards["visa"].Number,
			ExpirationDate: "05/14",
		},
	})
	if err != nil {
		t.Fatal(err)
	}

	txn, err = testGateway.Transaction().SubmitForSettlement(txn.Id, txn.Amount)
	if err != nil {
		t.Fatal(err)
	}

	testGateway.Environment = Production

	_, err = testGateway.Transaction().Settle(txn.Id)
	if err.Error() != "Operation not allowed in production environment" {
		t.Log(testGateway.Environment)
		t.Fatal(err)
	}

	testGateway.Environment = old_environment

	txn, err = testGateway.Transaction().Settle(txn.Id)
	if err != nil {
		t.Fatal(err)
	}

	if txn.Status != "settled" {
		t.Fatal(txn.Status)
	}
}

func TestTrxPaymentMethodNonce(t *testing.T) {
	txn, err := testGateway.Transaction().Create(&Transaction{
		Type:               "sale",
		Amount:             randomAmount(),
		PaymentMethodNonce: "fake-apple-pay-mastercard-nonce",
	})
	if err != nil {
		t.Fatal(err)
	}

	txn, err = testGateway.Transaction().SubmitForSettlement(txn.Id, txn.Amount)
	if err != nil {
		t.Fatal(err)
	}
}<|MERGE_RESOLUTION|>--- conflicted
+++ resolved
@@ -254,7 +254,6 @@
 	}
 
 	if txn.DisbursementDetails.DisbursementDate != "2013-06-27" {
-<<<<<<< HEAD
 		t.Fatalf("expected disbursement date to be %s, was %s", "2013-06-27", txn.DisbursementDetails.DisbursementDate)
 	}
 	if txn.DisbursementDetails.SettlementAmount.Cmp(NewDecimal(10000, 2)) != 0 {
@@ -266,29 +265,11 @@
 	if txn.DisbursementDetails.SettlementCurrencyExchangeRate.Cmp(NewDecimal(100, 2)) != 0 {
 		t.Fatalf("expected settlement currency exchange rate to be %s, was %s", NewDecimal(100, 2), txn.DisbursementDetails.SettlementCurrencyExchangeRate)
 	}
-	if txn.DisbursementDetails.FundsHeld == "true" {
-		t.Fatalf("expected funds held to be %s, was %s", "true", txn.DisbursementDetails.FundsHeld)
-	}
-	if txn.DisbursementDetails.Success != "true" {
-		t.Fatalf("expected success to be %s, was %s", "true", txn.DisbursementDetails.Success)
-=======
-		t.Error("disbursement doesn't match")
-	}
-	if !txn.DisbursementDetails.SettlementAmount.Valid || math.Abs(txn.DisbursementDetails.SettlementAmount.Float64-100.00) > 0.00001 {
-		t.Error("settlement amount doesn't match")
-	}
-	if txn.DisbursementDetails.SettlementCurrencyIsoCode != "USD" {
-		t.Error("currency iso code doesn't match")
-	}
-	if !txn.DisbursementDetails.SettlementCurrencyExchangeRate.Valid || math.Abs(txn.DisbursementDetails.SettlementCurrencyExchangeRate.Float64-1) > 0.00001 {
-		t.Error("currency exchange rate doesn't match")
-	}
 	if !txn.DisbursementDetails.FundsHeld.Valid || txn.DisbursementDetails.FundsHeld.Bool {
 		t.Error("funds held doesn't match")
 	}
 	if !txn.DisbursementDetails.Success.Valid || !txn.DisbursementDetails.Success.Bool {
 		t.Error("success doesn't match")
->>>>>>> 4ee818e5
 	}
 }
 
