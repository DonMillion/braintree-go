--- conflicted
+++ resolved
@@ -6,16 +6,7 @@
 )
 
 type PayPalAccount struct {
-<<<<<<< HEAD
-	XMLName       xml.Name       `xml:"paypal-account"`
-	CustomerId    string         `xml:"customer-id,omitempty"`
-	Token         string         `xml:"token,omitempty"`
-	Email         string         `xml:"email,omitempty"`
-	ImageURL      string         `xml:"image-url,omitempty"`
-	CreatedAt     *time.Time     `xml:"created-at,omitempty"`
-	UpdatedAt     *time.Time     `xml:"updated-at,omitempty"`
-	Subscriptions *Subscriptions `xml:"subscriptions,omitempty"`
-=======
+	XMLName       xml.Name              `xml:"paypal-account"`
 	CustomerId    string                `xml:"customer-id,omitempty"`
 	Token         string                `xml:"token,omitempty"`
 	Email         string                `xml:"email,omitempty"`
@@ -25,7 +16,6 @@
 	Subscriptions *Subscriptions        `xml:"subscriptions,omitempty"`
 	Default       bool                  `xml:"default,omitempty"`
 	Options       *PayPalAccountOptions `xml:"options,omitempty"`
->>>>>>> b7663c08
 }
 
 type PayPalAccounts struct {
